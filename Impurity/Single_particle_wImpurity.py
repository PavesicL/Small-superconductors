"""
IMPLEMENTATION
The calculation is performed in the basis of occupation numbers: |S_z,imp, n_0UP, n_0DOWN, n_1UP, n_1DOWN, ... >.
First we find all basis vectors in the Hilbert space of the system with N levels, which have a specified amount (n) of particles. This is done by the makeBase() function.  
A state is represented by a vector of probability amplitudes, accompanied by basisList, which hold information of what basis state each index in the state vector represents. 
The fermionic operators are implemented using bit-wise operations, specifically functions flipBit() and countSetBits(). The spin operators are also represented as fermionic
operators (which works for S=1/2 at least), using S+ and S-.

INDEXING OF STATES IN THE STATE VECTOR: 
The occupancy number of a state i, s is given as the 2i+s'th bit of the basis state, written in binary, where (spin) s=0 for UP and s=1 for down. 
The offset of the given bit (counted from right to left) in the binary representation is (2N-1) - (2i+s) = 2(N-i)-1-s. The impurity spin state is at offset 2N.

DIAGONALISATION
Diagonalisation of the Hamiltonian is implemented in two ways.
The exactDiag() function brute-forces all the matrix elements and diagonalises them using a numpy function. This works, bot not for cases much above N=n=5.
The alternative is the Lanczos algorithm. To perform Lanczos diagonalisation, one only needs to know how a linear operator acts on a state. This is implemented
using the numpy class LinearOperator. It allows exactly this - to define a linear operator and diagonalise it, using scipy.sparse.linalg.eigsh. 
The second option is much faster. 

NUMBA
As numba dislikes dictionaries, this is a reworked verison of the same program. The previous version used a dictionary (basisDict), as a way to map between basis states and 
indeces of the state vector. This works faster using numba. Numba also dislikes the numpy function for the binomial symbol (np.comb()), which is why the basis creation does
not work with jit.
"""

################################################################################

import numpy as np 
import scipy
import matplotlib.pyplot as plt

from scipy.special import comb
from numpy.linalg import norm

from scipy.sparse.linalg import LinearOperator
from scipy.sparse.linalg import eigsh

from numba import jit
<<<<<<< HEAD

=======
>>>>>>> 87c084cf
# UTILITY ######################################################################

def printV(vector, basisList, prec=0.1):
	"""
	Prints the most prominent elements of a vector and their amplitudes.
	"""
	for i in range(len(vector)):
		if abs(vector[i])>prec:
			print(basisList[i], bin(basisList[i]), vector[i])

# BASIS ########################################################################

def lengthOfBasisFunc(Nlevels, nParticles):
	"""
	Returns the number of basis states for a given number of levels and a given number of particles. The number is equal to 
	the number of possible configurations where we select nParticles on Nlevels, times 2 for the two states of the impurity.
	"""
	a = 2 * comb(2*Nlevels, nParticles, exact=True)
	return a

def defineBase(Nlevels, nParticles, lengthOfBasis):
	"""
	From all basis states for a system with N levels, returns a list of basis states with nParticles number of particles.
	This defines a subspace of the Hilbert space with n-filling. The basis has all basis states as the system without the 
	impurity (when the impurity is in state 0), plus all the basis states with an additional 1 attached in front of the number
	(when the impurity is in state 1). The second part of the basis is obtained by adding 2^2N to all numbers in the original basis.
	"""
	resList = np.zeros(lengthOfBasis//2, dtype=int) 	#resList is doubled later in this function

	#build a list of basis states
	count=0
	for i in range(2**(2*Nlevels)):
		if countSetBits(i) == nParticles:
			resList[count] = i
			count+=1

	addImp = 2**(2*Nlevels)		
	resList = np.concatenate((resList, [i + addImp for i in resList]))		

	return resList

def makeBase(Nlevels, nParticles):
	"""	
	Calls the two previous functions, and creates a basis - returns its length and a list of states.
	"""	
	lengthOfBasis = lengthOfBasisFunc(Nlevels, nParticles)
	basisList = defineBase(Nlevels, nParticles, lengthOfBasis)

	return lengthOfBasis, basisList

# BIT-WISE #####################################################################

@jit
def flipBit(n, offset):
	"""Flips the bit at position offset in the integer n."""
	mask = 1 << offset
	return(n ^ mask)

@jit
def countSetBits(n): 
	"""Counts the number of bits that are set to 1 in a given integer."""
	count = 0
	while (n): 
		count += n & 1
		n >>= 1
	return count 

@jit
def clearBitsAfter(m, off, length):
	"""Clears all bits of a number m with length length with offset smaller OR EQUAL off. Used to determine the fermionic +/- prefactor."""
	clearNUm = 0
	for i in range(off+1, length):
		clearNUm += 2**(i)

	return m & clearNUm

@jit
def prefactor_offset(m, off, N):
	"""
	Calculates the fermionic prefactor for a fermionic operator, acting on site given with the offset off. Sets all succeeding bits to zero and count the rest. 
	"""

	#turns off the impurity bit, as it does not contribute
	turnOffImp = (2**(2*N))-1	#this is the number 100000..., where 1 is at the position of the impurity
	m = m & turnOffImp
	#set bits to zero
	m = clearBitsAfter(m, off, 2*N)

	#count the remaining 1s
	count = countSetBits(m)
	

	return (-1)**count

# ELECTRON OPERATORS ###########################################################

@jit
def crcranan(i, j, m, N):
	"""
	Calculates the action of c_iUP^dag c_iDOWN^dag c_jDOWN c_jUP on a basis vector m, given as an integer.
	"""

	offi = 2*(N-i)-1	#offset of the bits representing the i-th and j-th energy levels, not accounting for spin
	offj = 2*(N-j)-1

	if offi>2*N or offj>2*N:
		print("WARNING: the offset is too large!")

	#at each step, the if statement gets TRUE if the operation is valid (does not destroy the state)
	m1 = flipBit(m, offj-0)
	if m>m1:
		m2 = flipBit(m1, offj-1)
		if m1>m2:
			m3 = flipBit(m2, offi-1)
			if m2<m3:
				m4 = flipBit(m3, offi)
				if m3<m4:
					return m4

	return 0  

@jit
def crcrananOnState(i, j, state, N, basisList, lengthOfBasis):
	"""
	Calculates the action of c_iUP^dag c_iDOWN^dag c_jDOWN c_jUP on a state.
	"""

	new_state = np.zeros(lengthOfBasis)
	
	for k in range(lengthOfBasis):

		coef = state[k]
		if coef!=0:

			m = crcranan(i, j, basisList[k], N)

			if m!=0:
				"""
				THIS IS ONE OF THE BOTTLENECKS - given a resulting state (m), find which index in basisList it corresponds to. 
				The solution with the dictionary (of type { state : index_in_basisList }) turns out to be slow. So is the usage 
				of the numpy function np.where(), which finds all occurences of a given value in a list. The current solution is 
				using searchsorted, a function which returns (rouglhy) the first position of the given value, but needs the list 
				to be sorted. basisList is sorted by construction, so this works. 
				"""
				res = np.searchsorted(basisList, m)

				new_state[res] += coef
				
	return new_state
	
@jit					
def countingOp(i, s, m, N):
	"""
	Calculates the application of the counting operator to a basis state m. Returns 0 or 1, according to the occupation of the energy level.
	"""
	m1 = flipBit(m, 2*(N-i)-1-s)
	if m1 < m:
		return 1
	else:
		return 0

@jit
def CountingOpOnState(i, s, state, N, basisList, lengthOfBasis):
	"""	
	Calculates the application of the counting operator on a given state vector state.
	"""
	new_state = np.zeros(lengthOfBasis)
	
	for k in range(lengthOfBasis):
		coef = state[k]

		if coef!=0:	
			new_state[k] += countingOp(i, s, basisList[k], N)*coef
	
	return new_state		

# IMPURITY OPERATORS ###########################################################

@jit
def impSz(m, N):
	"""
	Given a basis state, returns the spin Sz of the impurity. 0=UP, 1=DOWN.
	"""
	if m>=2**(2*N):
		return 1
	else:
		return 0

@jit
def spinSpsm(i, j, m, N):
	"""
	Calculates the result of action of the operator S+ s-_ij to a basis state m.
	"""

	m1 = flipBit(m, 2*N)	#flip the impurity spin if it is down
	if m1<m:
		prefactor = 1
		m2 = flipBit(m1, 2*(N-j)-1)	#c_jUP operator
		if m2<m1:
			prefactor *= prefactor_offset(m1, 2*(N-j)-1, N)
			m3 = flipBit(m2, 2*(N-i)-1-1)	#c_iDOWN^dag
			if m3>m2:
				prefactor *= prefactor_offset(m2, 2*(N-i)-1-1, N)

				return prefactor, m3		
	
	return 0, 0			

@jit
def spinSmsp(i, j, m, N):
	"""
	Calculates the result of action of the operator S- s+_ij to a basis state m.
	"""
	m1 = flipBit(m, 2*N)	#flip the impurity spin if it is up
	if m1>m:
		prefactor = 1
		m2 = flipBit(m1, 2*(N-j)-1-1)	#C_jDOWN operator
		if m2<m1:
			prefactor *= prefactor_offset(m1, 2*(N-j)-1-1, N)
			m3 = flipBit(m2, 2*(N-i)-1)	#c_iUP operator
			if m3>m2:
				prefactor *= prefactor_offset(m2, 2*(N-i)-1, N)

				return prefactor, m3				
	
	return 0, 0

@jit
def spinSzsz(i, j, m, N):
	"""
	Calculates the application of the term Sz ( c_iUP^dag c_jUP - c_iDOWN^dag c_JDOWN ) to a basis state m.
	"""
	prefactor1, prefactor2 = 1, 1
	#term with spin UP
	m11 = flipBit(m, 2*(N-j)-1)
	if m11 < m:
		m12 = flipBit(m11, 2*(N-i)-1)
		if m12 > m11:
			prefactor1 *= prefactor_offset(m, 2*(N-j)-1, N)
			prefactor1 *= prefactor_offset(m, 2*(N-i)-1, N)
			m1 = m12
			done1=True
	if not done1:
		m1 = 0
		prefactor1 = 0

	#term with spin DOWN	
	m21 = flipBit(m, 2*(N-j)-1-1)
	if m21 < m:
		m22 = flipBit(m21, 2*(N-i)-1-1)
		if m22 > m21:
			prefactor2 *= prefactor_offset(m, 2*(N-j)-1-1, N)
			prefactor2 *= prefactor_offset(m, 2*(N-i)-1-1, N)
			m2 = m22
			done2=True
	if not done2:
		m2 = 0
		prefactor2 = 0

	return prefactor1, m1, prefactor2, m2	

@jit
def SzszUp(i, j, m, N):
	
	#term with spin DOWN	
	prefactor = 1
	m11 = flipBit(m, 2*(N-j)-1)
	if m11 < m:
		m12 = flipBit(m11, 2*(N-i)-1)
		if m12 > m11:
			prefactor *= prefactor_offset(m, 2*(N-j)-1, N)
			prefactor *= prefactor_offset(m11, 2*(N-i)-1, N)
			
			return m12, prefactor
	return 0, 0
			
@jit
def SzszDown(i, j, m, N):
	
	#term with spin DOWN
	prefactor=1	
	m21 = flipBit(m, 2*(N-j)-1-1)
	if m21 < m:
		m22 = flipBit(m21, 2*(N-i)-1-1)
		if m22 > m21:
			prefactor *= prefactor_offset(m, 2*(N-j)-1-1, N)
			prefactor *= prefactor_offset(m21, 2*(N-i)-1-1, N)
			
			return m22, prefactor
	return 0, 0
	
@jit
def spinInteractionOnState(i, j, state, N, basisList, lengthOfBasis):
	"""
	Calculates the result of the spin interacting term on sites i, j on a state and impState.
	"""
	new_state = np.zeros(lengthOfBasis)

	for k in range(lengthOfBasis):
		coef = state[k]

		if coef!=0:	
			
			
			#S+ s-		
			prefactor1, m1 = spinSpsm(i, j, basisList[k], N)
			if m1!=0:
				#Check crcrananOnState() for comments
				new_state[np.searchsorted(basisList, m1)] += 0.5 * coef * prefactor1 

			#S- s+	
			prefactor2, m2 = spinSmsp(i, j, basisList[k], N)	
			if m2!=0:
				#Check crcrananOnState() for comments
				new_state[np.searchsorted(basisList, m2)] += 0.5 * coef * prefactor2
<<<<<<< HEAD
				
=======
>>>>>>> 87c084cf

			#Sz sz			
			impSCoef = -2*impSz(basisList[k], N) + 1	#gives 1 for Sz=0 (UP) and -1 for Sz=1 (DOWN)
			m3, prefactor3 = SzszUp(i, j, basisList[k], N)
			if m3 != 0:
<<<<<<< HEAD
				new_state[np.searchsorted(basisList, m3)] += 0.5 * impSCoef * 0.5 * coef * prefactor3  
			
			m4, prefactor4 = SzszDown(i, j, basisList[k], N)
			if m4 != 0:	
				new_state[np.searchsorted(basisList, m4)] += -0.5 * impSCoef * 0.5 * coef * prefactor4 
=======
				new_state[np.searchsorted(basisList, m3)] += 0.5 * impSCoef * coef * prefactor3 *0.5
			
			m4, prefactor4 = SzszDown(i, j, basisList[k], N)
			if m4 != 0:	
				new_state[np.searchsorted(basisList, m4)] += -0.5 * impSCoef * coef * prefactor4 *0.5
>>>>>>> 87c084cf

	return new_state		

# HAMILTONIAN ##################################################################

#@jit
def HonState(d, alpha, J, state, N, basisList, lengthOfBasis):
	"""
	Calculates the action of the Hamiltonian to a given state.
	INPUT:
	d, alpha - physical constants (float)
	state - the state vector (vector)
	N - number of levels (int). There is 2*N available single-particle states (2 for spin)
	basisList - a list of all basis states (list)
	basisDict - a dictionary of positions of basis states in basisList (dictionary)
	lengthOfBasis - the length of the state vector (int)
	"""

	kinetic, interaction, impurity = np.zeros(lengthOfBasis), np.zeros(lengthOfBasis), np.zeros(lengthOfBasis)

	for i in range(N):
		niUP = CountingOpOnState(i, 0, state, N, basisList, lengthOfBasis)
		niDOWN = CountingOpOnState(i, 1, state, N, basisList, lengthOfBasis)

		#kinetic term
		kinetic += eps(i, d, N) * (niUP + niDOWN)
		
		for j in range(N):
			interaction += crcrananOnState(i, j, state, N, basisList, lengthOfBasis)

			impurity += spinInteractionOnState(i, j, state, N, basisList, lengthOfBasis)


	return kinetic - d*alpha*interaction + (J/N)*impurity

class HLinOP(LinearOperator):
	"""
	This is a class, built-in in scipy, which allows for a representation of a given function as a linear operator. The method _matvec() defines how it acts on a vector.
	"""	
	def __init__(self, d, alpha, J, N, basisList, lengthOfBasis, dtype='float64'):
		self.shape = (lengthOfBasis, lengthOfBasis)
		self.dtype = np.dtype(dtype)
		self.d = d
		self.alpha = alpha
		self.J = J
		self.N = N
		self.basisList = basisList
		self.lengthOfBasis = lengthOfBasis

	def _matvec(self, state):
		return HonState(self.d, self.alpha, self.J, state, self.N, self.basisList, self.lengthOfBasis)

# DIAGONALISATION ##############################################################

def exactDiag(d, alpha, J, N, basisList, lengthOfBasis):
	"""Diagonalises the hamiltonian using exact diagonalisation."""

	matrika1=[]
	for i in range(lengthOfBasis):
		
		stanje1 = np.zeros(lengthOfBasis)
		stanje1[i] = 1

		vrstica = []
		for j in range(lengthOfBasis):
			stanje2 = np.zeros(lengthOfBasis)
			stanje2[j] = 1

			vrstica.append(np.dot(stanje2, HonState(d, alpha, J, stanje1, N, basisList, lengthOfBasis)))
			

		matrika1.append(vrstica)	

	val1, vec1 = np.linalg.eigh(matrika1)
 
	return val1, vec1

# DATA ANALYSIS ################################################################

def findGap(values, precision=1e-16):
	"""
	From a given set of eigenvalues, finds the first spectroscopic gap, bigger than PRECISION.
	"""

	for i in range(1, len(values)):
		difference = values[i] - values[i-1]
		if difference > precision:
			return difference

def findFirstExcited(values, precision=1e-16):
	"""
	From a given set of eigenvalues, finds the first excited state (state with smallest energy,
	different than ground state). The resolution is set by precision.
	"""
	for i in range(1, len(values)):
		if abs(values[i] - values[0]) > precision:
			return values[i]

	print("NOTHING FOUND; PROBLEM IN SPECTRUM?")

def findSecondExcited(values, precision=1e-16):
	"""
	From a given set of eigenvalues, finds the first excited state (state with smallest energy,
	different than ground state). The resolution is set by precision.
	"""
	E1 = findFirstExcited(values, precision)

	for i in range(1, len(values)):
		if values[i] - E1 > precision:
			return values[i]

	print("NOTHING FOUND; PROBLEM IN SPECTRUM?")

# PHYSICS ######################################################################

@jit
def eps(i, d, N):
	"""
	Dispersion; the spacing between levels is d. This is used to compute the energy for the singly occupied levels.
	"""

	return d*(i - ((N-1)/2))

################################################################################

def LanczosDiag(N, n, d, alpha, J, NofValues=4):
	"""
	For a given number of levels N, and given number of particles n, return the eigenenergies of the Hamiltonian.
	"""

	lengthOfBasis, basisList = makeBase(N, n)
	LinOp = HLinOP(d, alpha, J, N, basisList, lengthOfBasis) 
	values = eigsh(LinOp, k=NofValues, which="SA", ncv = 10*NofValues, return_eigenvectors=False)[::-1]

	return values

def LanczosDiag_states(N, n, d, alpha, J, NofValues=4):
	"""
	For a given number of levels N, and given number of particles n, return the eigenenergies and eigenstates of the Hamiltonian.
	"""
	lengthOfBasis, basisList = makeBase(N, n)
	LinOp = HLinOP(d, alpha, J, N, basisList, lengthOfBasis) 
	values, vectors = eigsh(LinOp, k=NofValues, which="SA")

	return values, vectors, basisList

# CALCULATION ##################################################################
states_print = 0
spectrum_J_plot = 0
spectrum_alpha_plot = 1

################################################################################

if 0:
	NN = 4
	nn = NN
	dd, aalpha, JJ = 1, 1, NN
	NofValues = 6

	print("ENERGIJE")
	print([eps(i, dd, NN) for i in range(NN)])
	print()

<<<<<<< HEAD
	for k in range(1):
		lengthOfBasis, basisList = makeBase(NN, nn)

		a1, b1, c1 = LanczosDiag_states(NN, nn, dd, aalpha, JJ, NofValues=NofValues)

		a2, b2, c2 = LanczosDiag_states(NN, nn, dd, aalpha, JJ, NofValues=NofValues)
=======
if 1:
	NN = 3
	nn = NN
	dd, aalpha, JJ = 0, 0, NN
	NofValues = 5

	print("ENERGIJE")
	print([eps(i, dd, NN) for i in range(NN)])
	print()

	for k in range(1):
		lengthOfBasis, basisList = makeBase(NN, nn)

		#a1, b1, c1 = LanczosDiag_states(NN, nn, dd, aalpha, JJ, NofValues=NofValues)

		#a2, b2, c2 = LanczosDiag_states(NN, nn, dd, aalpha, JJ, NofValues=NofValues)
>>>>>>> 87c084cf


		#print(basisList)
		#for i in basisList:
		#	print(bin(i))
		val, vec = exactDiag(dd, aalpha, JJ, NN, basisList, lengthOfBasis)
<<<<<<< HEAD
=======

		#print(a1-a2)
		print("ENERGIJA")
		print(val[:5])

		print("VEKTOR GS")
		printV(vec[:, 0], basisList, prec=0.1)
		
		print("VEKTOR ES 1")
		printV(vec[:, 1], basisList, prec=0.1)
		
		print("VEKTOR ES 2")
		printV(vec[:, 2], basisList, prec=0.1)

		"""
		for i in range(len(vec[:, 0])):
			v0 = vec[:, i]
			print(v0[5])	
			print(v0[-6])	
			print(v0[-15])	
			print()	
		"""	

if 0:	
	N=2
	n=N
	d, alpha = 1, 0
	J = 0
	lengthOfBasis, basisList = makeBase(N, n)
>>>>>>> 87c084cf

		print(a1 - val[:NofValues])
		print(a2 - val[:NofValues])
		print(val)
		"""
		#print(a1-a2)
		print("ENERGIJA")
		print(val[:5])

		print("VEKTOR GS")
		printV(vec[:, 0], basisList, prec=0.1)
		
		print("VEKTOR ES 1")
		printV(vec[:, 1], basisList, prec=0.1)
		
		print("VEKTOR ES 2")
		printV(vec[:, 2], basisList, prec=0.1)
		"""


if states_print:

	N=4
	n=N
	d, alpha = 1, 1
	J = 1.7777777777777777
	
	NNN = 20

	val, vec, basisList = LanczosDiag_states(N, n, d, alpha, J, NofValues=NNN)
	print(val)
	print()
	
	for i in range(len(val)):
		v = vec[:, i]
		print("STATE", i, val[i])
		for k in range(len(v)):
			if abs(v[k])>0.1:
				print(k, v[k], bin(basisList[k]))
		print()

if spectrum_J_plot:
	save=0
	
	NofStates = 30

	d = 1
	Jmin, Jmax = 0, 5

	for N in [6, 7]:
		n=N
		for dDelta in [0.1]:
			omegaD = 0.5*N*d	
			alpha = 1/(np.arcsinh(dDelta*0.5*omegaD/d))
			Delta = omegaD/(2*np.sinh(1/alpha))	
			Delta2 = d/dDelta

			print()
			print(N, dDelta)


			StateLists = [[] for i in range(NofStates)]
			JList = np.linspace(Jmin, Jmax, 10)
			for J in JList:
			#for J in [1.7777777777777777]:
				print(J)

				if N<5:
					lengthOfBasis, basisList = makeBase(N, n)
					values, vec = exactDiag(d, alpha, J, N, basisList, lengthOfBasis)
				else:
					values = LanczosDiag(N, n, d, alpha, J, NofValues=NofStates)
				#values, vec, basisList = LanczosDiag_states(N, n, d, alpha, J, NofValues=NofStates)

				#print(values)

				for i in range(NofStates):
					
					StateLists[i].append((values[i]-values[0])/d)
						

			for i in range(NofStates):
				if i%2:
					ls = "--"
				else:
					ls = "-."
				plt.plot(JList, StateLists[i], linestyle=ls)

			plt.legend()

			plt.xlabel("J/d")
			plt.ylabel(r"$(E-E_{GS})/d$")
			plt.title(r"$N={0}, d/\Delta={1}$".format(N, d/Delta))

			plt.grid()
			plt.tight_layout()
			
			if save:
				name = "Spectrum_J_dDelta{0}_N{1}.pdf".format(dDelta, N)
				plt.savefig("Slike/"+name)
				plt.close()
			else:	
				plt.show()
				#plt.close()

if spectrum_alpha_plot:
	save=1

	NofStates = 20

	d = 1
	for N in [6, 7]:
		GSList, E1List, E2List = [], [], []
		# = 0.2
		for J in [0, 0.5, 1, 1.5, 2, 2.5]:
			print(N, J)
			print()
			x=np.logspace(-1.3, 0.5, 10)
			alphalist = [1/np.arcsinh(0.25*N*d/Delta) for Delta in x]
			dDelta = []
			StateLists = [[] for i in range(NofStates)]
			for alpha in alphalist:
				
				omegaD = 0.5*N*d	
				Delta = omegaD/(2*np.sinh(1/alpha))	
				dDelta.append(d/Delta)
				#print(d/Delta)

				

				values = LanczosDiag(N, N, d, alpha, J, NofStates)

				
				for i in range(NofStates):


					StateLists[i].append((values[i]-values[0])/d)
						

			for i in range(NofStates):
				if i%3==0:
					ls = "--"
				elif i%3==1:
					ls = "-."	
				else:
					ls = "-"
				plt.plot(dDelta, StateLists[i], linestyle=ls)


			plt.legend()

			plt.xlabel(r"$d/\Delta$")
			plt.ylabel(r"$(E-E_{GS})/d$")
			plt.title(r"$N={0}, J={1}d$".format(N, J))

			plt.grid()
			plt.tight_layout()
			name = "Spectrum_alpha_J{0}_N{1}.pdf".format(J, N)
			
			if save:
				plt.savefig("Slike/"+name)
				plt.close()
			else:
				plt.show()










<|MERGE_RESOLUTION|>--- conflicted
+++ resolved
@@ -36,10 +36,7 @@
 from scipy.sparse.linalg import eigsh
 
 from numba import jit
-<<<<<<< HEAD
-
-=======
->>>>>>> 87c084cf
+
 # UTILITY ######################################################################
 
 def printV(vector, basisList, prec=0.1):
@@ -355,28 +352,16 @@
 			if m2!=0:
 				#Check crcrananOnState() for comments
 				new_state[np.searchsorted(basisList, m2)] += 0.5 * coef * prefactor2
-<<<<<<< HEAD
-				
-=======
->>>>>>> 87c084cf
 
 			#Sz sz			
 			impSCoef = -2*impSz(basisList[k], N) + 1	#gives 1 for Sz=0 (UP) and -1 for Sz=1 (DOWN)
 			m3, prefactor3 = SzszUp(i, j, basisList[k], N)
 			if m3 != 0:
-<<<<<<< HEAD
 				new_state[np.searchsorted(basisList, m3)] += 0.5 * impSCoef * 0.5 * coef * prefactor3  
 			
 			m4, prefactor4 = SzszDown(i, j, basisList[k], N)
 			if m4 != 0:	
 				new_state[np.searchsorted(basisList, m4)] += -0.5 * impSCoef * 0.5 * coef * prefactor4 
-=======
-				new_state[np.searchsorted(basisList, m3)] += 0.5 * impSCoef * coef * prefactor3 *0.5
-			
-			m4, prefactor4 = SzszDown(i, j, basisList[k], N)
-			if m4 != 0:	
-				new_state[np.searchsorted(basisList, m4)] += -0.5 * impSCoef * coef * prefactor4 *0.5
->>>>>>> 87c084cf
 
 	return new_state		
 
@@ -540,70 +525,18 @@
 	print([eps(i, dd, NN) for i in range(NN)])
 	print()
 
-<<<<<<< HEAD
 	for k in range(1):
 		lengthOfBasis, basisList = makeBase(NN, nn)
 
 		a1, b1, c1 = LanczosDiag_states(NN, nn, dd, aalpha, JJ, NofValues=NofValues)
 
 		a2, b2, c2 = LanczosDiag_states(NN, nn, dd, aalpha, JJ, NofValues=NofValues)
-=======
-if 1:
-	NN = 3
-	nn = NN
-	dd, aalpha, JJ = 0, 0, NN
-	NofValues = 5
-
-	print("ENERGIJE")
-	print([eps(i, dd, NN) for i in range(NN)])
-	print()
-
-	for k in range(1):
-		lengthOfBasis, basisList = makeBase(NN, nn)
-
-		#a1, b1, c1 = LanczosDiag_states(NN, nn, dd, aalpha, JJ, NofValues=NofValues)
-
-		#a2, b2, c2 = LanczosDiag_states(NN, nn, dd, aalpha, JJ, NofValues=NofValues)
->>>>>>> 87c084cf
-
 
 		#print(basisList)
 		#for i in basisList:
 		#	print(bin(i))
 		val, vec = exactDiag(dd, aalpha, JJ, NN, basisList, lengthOfBasis)
-<<<<<<< HEAD
-=======
-
-		#print(a1-a2)
-		print("ENERGIJA")
-		print(val[:5])
-
-		print("VEKTOR GS")
-		printV(vec[:, 0], basisList, prec=0.1)
-		
-		print("VEKTOR ES 1")
-		printV(vec[:, 1], basisList, prec=0.1)
-		
-		print("VEKTOR ES 2")
-		printV(vec[:, 2], basisList, prec=0.1)
-
-		"""
-		for i in range(len(vec[:, 0])):
-			v0 = vec[:, i]
-			print(v0[5])	
-			print(v0[-6])	
-			print(v0[-15])	
-			print()	
-		"""	
-
-if 0:	
-	N=2
-	n=N
-	d, alpha = 1, 0
-	J = 0
-	lengthOfBasis, basisList = makeBase(N, n)
->>>>>>> 87c084cf
-
+    
 		print(a1 - val[:NofValues])
 		print(a2 - val[:NofValues])
 		print(val)
